--- conflicted
+++ resolved
@@ -33,20 +33,12 @@
 
 class RegressorStub(ModelStubBase):
 
-<<<<<<< HEAD
-    self._estimator_type = "regressor"
-=======
     estimator_type = "regressor"
->>>>>>> df5ea3e5
 
 
 class ClassifierStub(ModelStubBase):
 
-<<<<<<< HEAD
-    self._estimator_type = "classifier"
-=======
     estimator_type = "classifier"
->>>>>>> df5ea3e5
 
     def fit(self, X, y):
         self.X_fit_shape = X.shape
